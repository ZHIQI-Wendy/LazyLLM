--- conflicted
+++ resolved
@@ -22,10 +22,6 @@
     members:
 	exclude-members:
 
-<<<<<<< HEAD
-::: lazyllm.tools.Reranker
-    members: register_reranker
-=======
 ::: lazyllm.tools.rag.component.bm25.BM25
     members:
 	exclude-members:
@@ -153,7 +149,6 @@
 ::: lazyllm.tools.Reranker
     members: register_reranker
     members: register_reranker
->>>>>>> cdf4d180
     exclude-members: forward
 
 ::: lazyllm.tools.Retriever
@@ -292,8 +287,6 @@
 ::: lazyllm.tools.IntentClassifier
     members: 
     exclude-members:
-<<<<<<< HEAD
-=======
 ::: lazyllm.tools.rag.utils.DocListManager
     members: 
     exclude-members: 
@@ -302,7 +295,6 @@
     exclude-members: 
 ::: lazyllm.tools.rag.index_base.IndexBase
     members: 
->>>>>>> cdf4d180
 
 ::: lazyllm.tools.BaseEvaluator
     members: 
@@ -332,9 +324,6 @@
     members: 
     exclude-members:
 
-<<<<<<< HEAD
-::: lazyllm.tools.HttpExecutorResponse
-=======
 ::: lazyllm.tools.JobDescription
     members: 
     exclude-members:
@@ -380,7 +369,6 @@
     exclude-members:
 
 ::: lazyllm.tools.HttpRequest
->>>>>>> cdf4d180
     members: 
     exclude-members:
 
