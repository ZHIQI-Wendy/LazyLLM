--- conflicted
+++ resolved
@@ -204,18 +204,6 @@
     members:
 	exclude-members:
 
-<<<<<<< HEAD
-::: lazyllm.tools.IndexBase.update
-    members:
-	exclude-members: 
-
-::: lazyllm.tools.IndexBase.remove
-    members:
-	exclude-members: 
-
-::: lazyllm.tools.IndexBase.query
-    members:
-=======
 ::: lazyllm.tools.rag.utils.SqliteDocListManager
     members:
       - table_inited
@@ -239,7 +227,18 @@
       - get_file_status
       - update_kb_group
       - release
->>>>>>> 378fac0e
+	exclude-members:
+
+::: lazyllm.tools.IndexBase.update
+    members:
+	exclude-members: 
+
+::: lazyllm.tools.IndexBase.remove
+    members:
+	exclude-members: 
+
+::: lazyllm.tools.IndexBase.query
+    members:
 	exclude-members:
 
 ::: lazyllm.tools.SentenceSplitter
