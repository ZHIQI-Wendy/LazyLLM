--- conflicted
+++ resolved
@@ -2,11 +2,7 @@
 from .servermodule import ServerModule, UrlModule
 from .trialmodule import TrialModule
 from .llms import (OnlineChatModule, OnlineChatModuleBase, OnlineEmbeddingModule,
-<<<<<<< HEAD
                    OnlineEmbeddingModuleBase, AutoModel, TrainableModule, OnlineMultiModalModule, OnlineMultiModalBase, OpenAIEmbedding, DoubaoModule)
-=======
-                   OnlineEmbeddingModuleBase, AutoModel, TrainableModule, OnlineMultiModalModule, OnlineMultiModalBase)
->>>>>>> cdf4d180
 
 __all__ = [
     'register',
