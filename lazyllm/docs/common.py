# flake8: noqa E501
from . import utils
import functools
import lazyllm

add_chinese_doc = functools.partial(utils.add_chinese_doc, module=lazyllm.common)
add_english_doc = functools.partial(utils.add_english_doc, module=lazyllm.common)
add_example = functools.partial(utils.add_example, module=lazyllm.common)

utils.add_doc.__doc__ = 'Add document for lazyllm functions'

add_chinese_doc('Register', '''\
LazyLLM提供的Component的注册机制，可以将任意函数注册成LazyLLM的Component。被注册的函数无需显式的import，即可通过注册器提供的分组机制，在任一位置被索引到。

''')

add_english_doc('Register', '''\
LazyLLM provides a registration mechanism for Components, allowing any function to be registered as a Component of LazyLLM. The registered functions can be indexed at any location through the grouping mechanism provided by the registrar, without the need for explicit import.

<span style="font-size: 18px;">&ensp;**`lazyllm.components.register(cls, *, rewrite_func)→ Decorator`**</span>

After the function is called, it returns a decorator which wraps the decorated function into a Component and registers it in a group named cls.

Args:
    cls (str) :The name of the group to which the function will be registered. The group must exist. Default groups include ``finetune`` and ``deploy``. Users can create new groups by calling the ``new_group`` function.
    rewrite_func (str) :The name of the function to be rewritten after registration. Default is ``apply``. When registering a bash command, you need to pass ``cmd`` as the argument.

**Examples:**\n
```python
>>> import lazyllm
>>> @lazyllm.component_register('mygroup')
... def myfunc(input):
...    return input
...
>>> lazyllm.mygroup.myfunc()(1)
1
```

<span style="font-size: 20px;">&ensp;**`register.cmd(cls)→ Decorator `**</span>

After the function is called, it returns a decorator that wraps the decorated function into a Component and registers it in a group named cls. The wrapped function needs to return an executable bash command.

Args:
    cls (str) :The name of the group to which the function will be registered. The group must exist. Default groups include ``finetune`` and ``deploy``. Users can create new groups by calling the ``new_group`` function.

**Examples:**\n
```python
>>> import lazyllm
>>> @lazyllm.component_register.cmd('mygroup')
... def mycmdfunc(input):
...     return f'echo {input}'
...
>>> lazyllm.mygroup.mycmdfunc()(1)
PID: 2024-06-01 00:00:00 lazyllm INFO: (lazyllm.launcher) Command: echo 1
PID: 2024-06-01 00:00:00 lazyllm INFO: (lazyllm.launcher) PID: 1
```
''')

add_english_doc('Register.new_group', '''\

Creates a new ComponentGroup. The newly created group will be automatically added to __builtin__ and can be accessed at any location without the need for import.

Args:
    group_name (str): The name of the group to be created.
''')

# add_example('Register', '''\
# >>> import lazyllm
# >>> @lazyllm.component_register('mygroup')
# ... def myfunc(input):
# ...     return input
# ''')

add_chinese_doc('compile_func', '''
将一段 python 函数字符串编译成一个可执行函数并返回。

Args:
    func_code (str): 包含 python 函数代码的字符串
    global_env (str): 在 python 函数中用到的包和全局变量
''')

add_english_doc('compile_func', '''
Compile a Python function string into an executable function and return it.

Args:
    func_code (str): A string containing Python function code
    global_env (str): Packages and global variables used in the Python function
''')

add_example('compile_func', '''
from lazyllm.common import compile_func
code_str = 'def Identity(v): return v'
identity = compile_func(code_str)
assert identity('hello') == 'hello'
''')

<<<<<<< HEAD
add_chinese_doc('SQLiteQueue', '''\
基于 SQLite 的持久化文件系统队列。

该类继承自 FileSystemQueue，并通过 SQLite 数据库存储队列内容，支持并发访问控制与消息顺序管理。每条队列消息按照 position 字段顺序排列，并提供入队、出队、查看、统计及清空操作。

数据库默认存储在 ~/.lazyllm_filesystem_queue.db，写操作使用文件锁防止并发冲突。

Args:
    klass (str): 队列类别名称，用于区分不同逻辑队列，默认为 '__default__'。
''')

add_english_doc('SQLiteQueue', '''\
Persistent file system queue backed by SQLite.

This class extends FileSystemQueue and stores queue entries in an SQLite database with ordered message positions. It supports concurrent-safe enqueue, dequeue, peek, count, and clear operations.

The queue database is saved at ~/.lazyllm_filesystem_queue.db, and file locking ensures safe concurrent access.

Args:
    klass (str): Name of the queue category, used to separate logical queues. Default is '__default__'.
''')

add_example('SQLiteQueue', ['''\
>>> from lazyllm.components import SQLiteQueue
>>> queue = SQLiteQueue(klass='demo')

>>> # Enqueue messages
>>> queue._enqueue('session1', 'Hello')
>>> queue._enqueue('session1', 'World')

>>> # Peek at the first message without removing
>>> print(queue._peek('session1'))
... 'Hello'

>>> # Dequeue messages
>>> messages = queue._dequeue('session1', limit=2)
>>> print(messages)
... ['Hello', 'World']

>>> # Check queue size (should be 0)
>>> print(queue._size('session1'))
... 0

>>> # Clear the queue (safe even if empty)
>>> queue._clear('session1')
'''])
=======
# ============= Bind/bind
add_chinese_doc('bind', '''\
Bind 类用于函数绑定与延迟调用，支持动态参数传入和上下文参数解析，实现灵活的函数组合与流水线式调用。

bind 函数能够将一个函数与固定的位置参数和关键字参数绑定，支持使用占位符（如 _0, _1）引用当前数据流中上游节点的输出，实现数据在流水线中的跳跃传递和灵活组合。

注意事项：
    - 绑定的参数可以是具体值，也可以是当前数据流中上游节点的输出占位符。
    - 参数绑定仅在当前数据流上下文内生效，不能跨数据流绑定或绑定外部变量。

Args:
    __bind_func (Callable 或 type): 要绑定的函数或函数类型，传入类型时会自动实例化。
    *args: 绑定时固定的位置参数，可以包含占位符。
    **kw: 绑定时固定的关键字参数，可以包含占位符。
''')

add_english_doc('bind', '''\
The Bind class provides function binding and deferred invocation capabilities, supporting dynamic argument passing and context-based argument resolution for flexible function composition and pipeline-style calls.

The bind function binds a callable with fixed positional and keyword arguments, supporting placeholders (e.g. _0, _1) to reference outputs of upstream nodes within the current pipeline, enabling flexible data jumps and function composition.

Notes:
    - Bound arguments can be concrete values or placeholders referring to upstream pipeline outputs.
    - Bindings are local to the current pipeline context and do not support cross-pipeline or external variable binding.

Args:
    __bind_func (Callable or type): The function or function type to bind. If a type is given, it will be instantiated automatically.
    *args: Fixed positional arguments to bind, supporting placeholders.
    **kw: Fixed keyword arguments to bind, supporting placeholders.
''')

add_example('bind', '''\
>>> from lazyllm import bind, _0, _1
>>> def f1(x):
...     return x ** 2
>>> def f21(input1, input2=0):
...     return input1 + input2 + 1
>>> def f22(input1, input2=0):
...     return input1 + input2 - 1
>>> def f3(in1='placeholder1', in2='placeholder2', in3='placeholder3'):
...     return f"get [input:{in1}], [f21:{in2}], [f22:{in3}]"

>>> from lazyllm import pipeline, parallel

>>> with pipeline() as ppl:
...     ppl.f1 = f1
...     with parallel() as ppl.subprl2:
...         ppl.subprl2.path1 = f21
...         ppl.subprl2.path2 = f22
...     ppl.f3 = bind(f3, ppl.input, _0, _1)
...
>>> print(ppl(2))
get [input:2], [f21:5], [f22:3]

>>> # Demonstrate operator '|' overloading for bind
>>> with pipeline() as ppl2:
...     ppl2.f1 = f1
...     with parallel().bind(ppl2.input, _0) as ppl2.subprl2:
...         ppl2.subprl2.path1 = f21
...         ppl2.subprl2.path2 = f22
...     ppl2.f3 = f3 | bind(ppl2.input, _0, _1)
...
>>> print(ppl2(2))
get [input:2], [f21:7], [f22:5]
''')

# ============= package
add_chinese_doc('package', '''\
package类用于封装流水线或并行模块的返回值，保证传递给下游模块时自动拆包，从而支持多个值的灵活传递。
''')

add_english_doc('package', '''\
The package class is used to encapsulate the return values of pipeline or parallel modules,
ensuring automatic unpacking when passing to the next module, thereby supporting flexible multi-value passing.
''')

add_example('package', '''\
>>> from lazyllm.common import package
>>> p = package(1, 2, 3)
>>> p
(1, 2, 3)
>>> p[1]
2
>>> p_slice = p[1:]
>>> isinstance(p_slice, package)
True
>>> p2 = package([4, 5])
>>> p + p2
(1, 2, 3, 4, 5)
''')
>>>>>>> 4654277a
<|MERGE_RESOLUTION|>--- conflicted
+++ resolved
@@ -94,54 +94,6 @@
 assert identity('hello') == 'hello'
 ''')
 
-<<<<<<< HEAD
-add_chinese_doc('SQLiteQueue', '''\
-基于 SQLite 的持久化文件系统队列。
-
-该类继承自 FileSystemQueue，并通过 SQLite 数据库存储队列内容，支持并发访问控制与消息顺序管理。每条队列消息按照 position 字段顺序排列，并提供入队、出队、查看、统计及清空操作。
-
-数据库默认存储在 ~/.lazyllm_filesystem_queue.db，写操作使用文件锁防止并发冲突。
-
-Args:
-    klass (str): 队列类别名称，用于区分不同逻辑队列，默认为 '__default__'。
-''')
-
-add_english_doc('SQLiteQueue', '''\
-Persistent file system queue backed by SQLite.
-
-This class extends FileSystemQueue and stores queue entries in an SQLite database with ordered message positions. It supports concurrent-safe enqueue, dequeue, peek, count, and clear operations.
-
-The queue database is saved at ~/.lazyllm_filesystem_queue.db, and file locking ensures safe concurrent access.
-
-Args:
-    klass (str): Name of the queue category, used to separate logical queues. Default is '__default__'.
-''')
-
-add_example('SQLiteQueue', ['''\
->>> from lazyllm.components import SQLiteQueue
->>> queue = SQLiteQueue(klass='demo')
-
->>> # Enqueue messages
->>> queue._enqueue('session1', 'Hello')
->>> queue._enqueue('session1', 'World')
-
->>> # Peek at the first message without removing
->>> print(queue._peek('session1'))
-... 'Hello'
-
->>> # Dequeue messages
->>> messages = queue._dequeue('session1', limit=2)
->>> print(messages)
-... ['Hello', 'World']
-
->>> # Check queue size (should be 0)
->>> print(queue._size('session1'))
-... 0
-
->>> # Clear the queue (safe even if empty)
->>> queue._clear('session1')
-'''])
-=======
 # ============= Bind/bind
 add_chinese_doc('bind', '''\
 Bind 类用于函数绑定与延迟调用，支持动态参数传入和上下文参数解析，实现灵活的函数组合与流水线式调用。
@@ -231,5 +183,4 @@
 >>> p2 = package([4, 5])
 >>> p + p2
 (1, 2, 3, 4, 5)
-''')
->>>>>>> 4654277a
+''')