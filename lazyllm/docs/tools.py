--- conflicted
+++ resolved
@@ -2384,57 +2384,6 @@
     formatter (str): Output format type; either "str" or "list".
 ''')
 
-<<<<<<< HEAD
-add_chinese_doc('WebModule.init_web', '''\
-初始化 Web UI 页面。
-
-该方法使用 Gradio 构建对话界面，并将组件绑定到事件，支持会话选择、流式输出、上下文控制、多模态输入等功能。该方法返回构建完成的 Gradio Blocks 对象。
-
-Args:
-    component_descs (List[Tuple]): 组件描述列表，每项为五元组 (module, group_name, name, component_type, value)，
-        例如：('MyModule', 'GroupA', 'use_cache', 'Checkbox', True)。
-
-Returns:
-    gr.Blocks: 构建好的 Gradio 页面对象，可用于 launch 启动 Web 服务。
-''')
-
-add_english_doc('WebModule.init_web', '''\
-Initialize the Web UI page.
-
-This method uses Gradio to build the interactive chat interface and binds all components to the appropriate logic. It supports session selection, streaming output, context toggling, multimodal input, and control tools. The method returns the constructed Gradio Blocks object.
-
-Args:
-    component_descs (List[Tuple]): A list of component descriptors. Each element is a 5-tuple 
-        (module, group_name, name, component_type, value), e.g. ('MyModule', 'GroupA', 'use_cache', 'Checkbox', True).
-
-Returns:
-    gr.Blocks: The constructed Gradio UI object, which can be launched via `.launch()`.
-''')
-
-add_chinese_doc('WebModule.wait', '''\
-阻塞主线程，等待 Web 页面关闭。
-
-该方法会阻塞当前线程直到 Web 页面（Gradio demo）被关闭，适用于部署后阻止程序提前退出的场景。
-''')
-
-add_english_doc('WebModule.wait', '''\
-Block the main thread until the web interface is closed.
-
-This method blocks the current thread until the Gradio demo is closed. Useful in deployment scenarios to prevent premature program exit.
-''')
-
-add_chinese_doc('WebModule.stop', '''\
-关闭 Web 页面并清理资源。
-
-如果 Web 页面已初始化，则关闭 Gradio demo，释放资源并重置 `demo` 与 `url` 属性。
-''')
-
-add_english_doc('WebModule.stop', '''\
-Stop the web interface and clean up resources.
-
-If the web demo has been initialized, this method closes the Gradio demo, frees related resources, and resets `demo` and `url` attributes.
-''')
-=======
 add_example('QustionRewrite', ['''\
 >>> from lazyllm.components import QustionRewrite
 >>> rewriter = QustionRewrite(base_model="chatglm", rewrite_prompt="请将问题改写为更适合检索的形式", formatter="list")
@@ -2443,7 +2392,6 @@
 ... ['中国的最高山峰是哪一座？', '中国海拔最高的山是什么？']
 '''])
 
->>>>>>> cdf4d180
 
 add_chinese_doc('ToolManager', '''\
 ToolManager是一个工具管理类，用于提供工具信息和工具调用给function call。
