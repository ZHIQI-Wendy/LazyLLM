--- conflicted
+++ resolved
@@ -134,11 +134,7 @@
                    ↑             ↓
                pre_hook       post_hook
 ```
-<<<<<<< HEAD
-
-=======
                 
->>>>>>> cdf4d180
 Args:
     args: 可变长度参数列表。
     post_action: 在主流程结束后对输出进行进一步处理的可调用对象。默认为 ``None``。
@@ -156,11 +152,7 @@
                    ↑             ↓
                pre_hook       post_hook
 ```
-<<<<<<< HEAD
-
-=======
                 
->>>>>>> cdf4d180
 Args:
     args: A sequence of callables representing the flow modules.
     post_action: An optional callable applied to the output after main flow execution. Defaults to ``None``。
